{
  "name": "app",
  "private": true,
  "scripts": {
    "build": "remix vite:build",
    "dev": "shopify app dev",
    "config:link": "shopify app config link",
    "generate": "shopify app generate",
    "deploy": "shopify app deploy",
    "config:use": "shopify app config use",
    "env": "shopify app env",
    "start": "remix-serve ./build/server/index.js",
    "docker-start": "npm run setup && npm run start",
    "setup": "prisma generate && prisma migrate deploy",
    "lint": "eslint --cache --cache-location ./node_modules/.cache/eslint .",
    "shopify": "shopify",
    "prisma": "prisma",
    "graphql-codegen": "graphql-codegen",
    "vite": "vite"
  },
  "type": "module",
  "engines": {
    "node": "^18.20 || ^20.10 || >=21.0.0"
  },
  "dependencies": {
    "@prisma/client": "^6.2.1",
    "@remix-run/dev": "^2.16.1",
    "@remix-run/fs-routes": "^2.16.1",
    "@remix-run/node": "^2.16.1",
    "@remix-run/react": "^2.16.1",
    "@remix-run/serve": "^2.16.1",
    "@shopify/app-bridge-react": "^4.1.6",
    "@shopify/cli": "^3.63.1",
    "@shopify/polaris": "^12.0.0",
    "@shopify/shopify-app-remix": "^3.7.0",
    "@shopify/shopify-app-session-storage-prisma": "^6.0.0",
    "isbot": "^5.1.0",
    "prisma": "^6.2.1",
    "react": "^18.2.0",
    "react-dom": "^18.2.0",
    "vite-tsconfig-paths": "^5.0.1"
  },
  "devDependencies": {
    "@remix-run/eslint-config": "^2.16.1",
    "@remix-run/route-config": "^2.16.1",
    "@shopify/api-codegen-preset": "^1.1.1",
    "@types/eslint": "^9.6.1",
    "@types/node": "^22.2.0",
    "@types/react": "^18.2.31",
    "@types/react-dom": "^18.2.14",
    "eslint": "^8.42.0",
    "eslint-config-prettier": "^10.0.1",
    "prettier": "^3.2.4",
    "typescript": "^5.2.2",
    "vite": "^6.2.2"
  },
  "workspaces": {
    "packages": [
      "extensions/*"
    ]
  },
  "trustedDependencies": [
    "@shopify/plugin-cloudflare"
  ],
  "resolutions": {
<<<<<<< HEAD
    "undici": "6.13.0",
    "@graphql-codegen/client-preset": "4.7.0",
    "@graphql-codegen/typescript-operations": "4.5.0"
  },
  "overrides": {
    "undici": "6.13.0",
    "@graphql-codegen/client-preset": "4.7.0",
    "@graphql-codegen/typescript-operations": "4.5.0"
=======
    "@graphql-tools/url-loader": "8.0.16"
  },
  "overrides": {
    "@graphql-tools/url-loader": "8.0.16"
>>>>>>> 6157852b
  }
}<|MERGE_RESOLUTION|>--- conflicted
+++ resolved
@@ -63,20 +63,13 @@
     "@shopify/plugin-cloudflare"
   ],
   "resolutions": {
-<<<<<<< HEAD
-    "undici": "6.13.0",
+    "@graphql-tools/url-loader": "8.0.16",
     "@graphql-codegen/client-preset": "4.7.0",
     "@graphql-codegen/typescript-operations": "4.5.0"
   },
   "overrides": {
-    "undici": "6.13.0",
+    "@graphql-tools/url-loader": "8.0.16",
     "@graphql-codegen/client-preset": "4.7.0",
     "@graphql-codegen/typescript-operations": "4.5.0"
-=======
-    "@graphql-tools/url-loader": "8.0.16"
-  },
-  "overrides": {
-    "@graphql-tools/url-loader": "8.0.16"
->>>>>>> 6157852b
   }
 }